from os import system, name
import keyboard

<<<<<<< HEAD
=======
# u see my ass? 🍑 => response

>>>>>>> d6df0e1b
def clear_screen() -> None:
    system('cls' if name == 'nt' else 'clear')
    
def rgb(text: str, clr) -> str:
    if type(clr) == str:
        r, g, b = clr[4:-1].replace(',', '').split()
    else:
        r, g, b = clr
    return f"\033[38;2;{r};{g};{b}m{text}\033[0m"

def play(dx: int, dy: int):
    global pos_x, pos_y
    board[pos_y][pos_x] = piece
    pos_x = (pos_x + dx) % board_size[0]
    pos_y = (pos_y + -dy) % board_size[1]
    board[pos_y][pos_x] = player
    display_board()

def display_board() -> None:
    clear_screen()
    for row in board:
        for i in row:
            if i == player:
                print(rgb(i, 'rgb(230, 185, 166)'), end=' ')
            else:
                print(rgb(i, 'rgb(47, 54, 69)'), end=' ')
        print()

def display_menu(step: int) -> None:
    clear_screen()
    print(rgb("\tWelcome!", 'rgb(54, 186, 152)'))
    global pos_menu
    pos_menu = (pos_menu - step) % len(menu)
    for i in range(len(menu)):
        if i == pos_menu:
            print(rgb(f'-> {menu[i]}', 'rgb(233, 196, 106)'))
        else:
            print(rgb(f'{menu[i]}', 'rgb(231, 111, 81)'))

def menu_choice() -> None:
    if pos_menu == 0:
        global start; start = not start
        display_board()
    elif pos_menu == 1:
        clear_screen()
        print(rgb("Arindam gender reveal hole or pole??? (⊙o⊙) ??: ", 'rgb(228, 155, 255)'), rgb('g', 'rgb(255, 0, 0)'), rgb('a', 'rgb(0, 255, 0)'), rgb('y', 'rgb(0, 0, 255)'), sep='')
        from time import sleep
        sleep(2)
        display_menu(pos_menu)
    elif pos_menu == 2:
        pass
    elif pos_menu == 3:
        quit()

def get_key() -> None:
    event: keyboard.KeyboardEvent = keyboard.read_event(suppress=True)
    if event.event_type == keyboard.KEY_UP:
        key: str = event.name.lower()
    else: return

    global start
    if start:
        if key in ['esc', 'x', 'q']:
            start = not start
            global pos_x, pos_y
            board[pos_y][pos_x] = piece
            pos_x = pos_y = 0
            display_menu(pos_menu)
        elif key in ['up', 'w']:
            play(0, 1)
        elif key in ['left', 'a']:
            play(-1, 0)
        elif key in ['down', 's']:
            play(0, -1)
        elif key in ['right', 'd']:
            play(1, 0)
    else:
        if key in ['esc', 'x', 'q']:
            quit()
        elif key in ['up', 'w']:
            display_menu(1)
        elif key in ['down', 's']:
            display_menu(-1)
        elif key == 'enter':
            menu_choice()

def main() -> None:
    clear_screen()
    display_menu(0)
    game: bool = True
    while game:
        get_key()

if __name__ == "__main__":
    start: bool = False
    menu: list[str] = ['Start', 'About', 'Settings maybe', 'Exit [esc, x, q]']
    pos_menu: int = 0; pos_x: int = 0; pos_y: int = 0
    board_size: tuple[int, int] = (9, 9)
    piece: str = '📦'; player: str = ' ψ'
    board: list[list] = [[piece for _ in range(board_size[0])] for _ in range(board_size[1])]
    board[pos_y][pos_x] = player
    main()<|MERGE_RESOLUTION|>--- conflicted
+++ resolved
@@ -1,11 +1,8 @@
 from os import system, name
 import keyboard
 
-<<<<<<< HEAD
-=======
-# u see my ass? 🍑 => response
+# u see my ass? 🍑
 
->>>>>>> d6df0e1b
 def clear_screen() -> None:
     system('cls' if name == 'nt' else 'clear')
     
